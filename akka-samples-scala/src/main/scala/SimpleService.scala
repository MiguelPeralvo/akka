/**
 * Copyright (C) 2009 Scalable Solutions.
 */

package sample.scala

import se.scalablesolutions.akka.state.{PersistentState, TransactionalState, CassandraStorageConfig}
import se.scalablesolutions.akka.actor.{SupervisorFactory, Actor}
import se.scalablesolutions.akka.config.ScalaConfig._
import se.scalablesolutions.akka.util.Logging

import java.lang.Integer
import javax.ws.rs.core.MultivaluedMap
import javax.ws.rs.{GET, POST, Path, Produces, WebApplicationException, Consumes,PathParam}

import org.atmosphere.annotation.{Broadcast, Suspend}
import org.atmosphere.util.XSSHtmlFilter
<<<<<<< HEAD
import org.atmosphere.cpr.BroadcastFilter
import org.atmosphere.cpr.Broadcaster
=======
import org.atmosphere.cpr.{BroadcastFilter,Broadcaster}
>>>>>>> 718eac02
import org.atmosphere.jersey.Broadcastable

class Boot {
  val factory = SupervisorFactory(
    SupervisorConfig(
      RestartStrategy(OneForOne, 3, 100,List(classOf[Exception])),
      Supervise(
        new SimpleService,
        LifeCycle(Permanent)) ::
      Supervise(
        new Chat,
        LifeCycle(Permanent)) ::
      Supervise(
         new PersistentSimpleService,
         LifeCycle(Permanent)) ::
<<<<<<< HEAD
      Supervise(
         new PubSub,
         LifeCycle(Permanent)) ::
       Nil) )
=======
   Supervise(
         new PubSub,
         LifeCycle(Permanent))
      :: Nil))
>>>>>>> 718eac02
  factory.newInstance.start
}

@Path("/pubsub/")
class PubSub extends Actor {
 case class Msg(topic: String, message: String)

 @GET
 @Suspend
 @Produces(Array("text/plain;charset=ISO-8859-1"))
 @Path("/topic/{topic}/")
 def subscribe(@PathParam("topic") topic: Broadcaster): Broadcastable = new Broadcastable("", topic)

 @GET
 @Broadcast
 @Path("/topic/{topic}/{message}/")
 @Produces(Array("text/plain;charset=ISO-8859-1"))
 def say(@PathParam("topic") topic: Broadcaster, @PathParam("message") message: String): Broadcastable = new Broadcastable(message, topic)

 override def receive = { case _ => }
}

/**
 * Try service out by invoking (multiple times):
 * <pre>
 * curl http://localhost:9998/scalacount
 * </pre>
 * Or browse to the URL from a web browser.
 */
@Path("/scalacount")
class SimpleService extends Actor {
  makeTransactionRequired

  case object Tick
  private val KEY = "COUNTER"
  private var hasStartedTicking = false
  private val storage = TransactionalState.newMap[String, Integer]

  @GET
  @Produces(Array("text/html"))
  def count = (this !! Tick).getOrElse(<error>Error in counter</error>)

  def receive = {
    case Tick => if (hasStartedTicking) {
      val counter = storage.get(KEY).get.asInstanceOf[Integer].intValue
      storage.put(KEY, new Integer(counter + 1))
      reply(<success>Tick:{counter + 1}</success>)
    } else {
      storage.put(KEY, new Integer(0))
      hasStartedTicking = true
      reply(<success>Tick: 0</success>)
    }
  }
}

@Path("/pubsub/")
class PubSub extends Actor {
 case class Msg(topic: String, message: String)

 @GET
 @Suspend
 @Produces(Array("text/plain;charset=ISO-8859-1"))
 @Path("/topic/{topic}/")
 def subscribe(@PathParam("topic") topic: Broadcaster): Broadcastable = new Broadcastable("", topic)

 @GET
 @Broadcast
 @Path("/topic/{topic}/{message}/")
 @Produces(Array("text/plain;charset=ISO-8859-1"))
 def say(@PathParam("topic") topic: Broadcaster, @PathParam("message") message: String): Broadcastable = new Broadcastable(message, topic)

 override def receive = { case _ => }
}


/**
 * Try service out by invoking (multiple times):
 * <pre>
 * curl http://localhost:9998/persistentscalacount
 * </pre>
 * Or browse to the URL from a web browser.
 */
@Path("/persistentscalacount")
class PersistentSimpleService extends Actor {
  makeTransactionRequired

  case object Tick
  private val KEY = "COUNTER"
  private var hasStartedTicking = false
  private val storage = PersistentState.newMap(CassandraStorageConfig())

  @GET
  @Produces(Array("text/html"))
  def count = (this !! Tick).getOrElse(<error>Error in counter</error>)

  def receive = {
    case Tick => if (hasStartedTicking) {
      val counter = storage.get(KEY).get.asInstanceOf[Integer].intValue
      storage.put(KEY, new Integer(counter + 1))
      reply(<success>Tick:{counter + 1}</success>)
    } else {
      storage.put(KEY, new Integer(0))
      hasStartedTicking = true
      reply(<success>Tick: 0</success>)
    }
  }
}

@Path("/chat")
class Chat extends Actor with Logging {
  makeTransactionRequired

  case class Chat(val who: String, val what: String, val msg: String)

  @Suspend
  @GET
  @Produces(Array("text/html"))
  def suspend = {
      val s = new StringBuilder
      s append "<!-- "
      for(i <- 1 to 10) s append "Comet is a programming technique that enables web servers to send data to the client without having any need for the client to request it. "
      s append " -->"
      s toString
  }

  def receive = {
    case Chat(who, what, msg) => {
      what match {
        case "login" => reply("System Message__" + who + " has joined.")
        case "post" => reply("" + who + "__" + msg)
        case _ => throw new WebApplicationException(422)
      }
    }
    case x => log.info("recieve unknown: " + x)
  }

  @Broadcast(Array(classOf[XSSHtmlFilter], classOf[JsonpFilter]))
  @Consumes(Array("application/x-www-form-urlencoded"))
  @POST
  @Produces(Array("text/html"))
  def publishMessage(form: MultivaluedMap[String, String]) = (this !! Chat(form.getFirst("name"), form.getFirst("action"), form.getFirst("message"))).getOrElse("System__error")
}


class JsonpFilter extends BroadcastFilter[String] with Logging {
  def filter(an: AnyRef) = {
    val m = an.toString
    var name = m
    var message = ""

    if (m.indexOf("__") > 0) {
      name = m.substring(0, m.indexOf("__"))
      message = m.substring(m.indexOf("__") + 2)
    }

    ("<script type='text/javascript'>\n (window.app || window.parent.app).update({ name: \"" +
            name + "\", message: \"" +
            message +
     "\" }); \n</script>\n")
  }
}<|MERGE_RESOLUTION|>--- conflicted
+++ resolved
@@ -15,12 +15,7 @@
 
 import org.atmosphere.annotation.{Broadcast, Suspend}
 import org.atmosphere.util.XSSHtmlFilter
-<<<<<<< HEAD
-import org.atmosphere.cpr.BroadcastFilter
-import org.atmosphere.cpr.Broadcaster
-=======
 import org.atmosphere.cpr.{BroadcastFilter,Broadcaster}
->>>>>>> 718eac02
 import org.atmosphere.jersey.Broadcastable
 
 class Boot {
@@ -36,17 +31,10 @@
       Supervise(
          new PersistentSimpleService,
          LifeCycle(Permanent)) ::
-<<<<<<< HEAD
-      Supervise(
-         new PubSub,
-         LifeCycle(Permanent)) ::
-       Nil) )
-=======
    Supervise(
          new PubSub,
          LifeCycle(Permanent))
       :: Nil))
->>>>>>> 718eac02
   factory.newInstance.start
 }
 
@@ -101,26 +89,6 @@
     }
   }
 }
-
-@Path("/pubsub/")
-class PubSub extends Actor {
- case class Msg(topic: String, message: String)
-
- @GET
- @Suspend
- @Produces(Array("text/plain;charset=ISO-8859-1"))
- @Path("/topic/{topic}/")
- def subscribe(@PathParam("topic") topic: Broadcaster): Broadcastable = new Broadcastable("", topic)
-
- @GET
- @Broadcast
- @Path("/topic/{topic}/{message}/")
- @Produces(Array("text/plain;charset=ISO-8859-1"))
- def say(@PathParam("topic") topic: Broadcaster, @PathParam("message") message: String): Broadcastable = new Broadcastable(message, topic)
-
- override def receive = { case _ => }
-}
-
 
 /**
  * Try service out by invoking (multiple times):
