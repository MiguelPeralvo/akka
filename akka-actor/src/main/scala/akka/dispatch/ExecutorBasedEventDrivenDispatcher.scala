/**
 * Copyright (C) 2009-2011 Scalable Solutions AB <http://scalablesolutions.se>
 */

package akka.dispatch

import akka.actor.{ActorRef, IllegalActorStateException, EventHandler}
import akka.util.{ReflectiveAccess, Switch}

import java.util.Queue
import java.util.concurrent.atomic.AtomicReference
import java.util.concurrent.{ TimeUnit, ExecutorService, RejectedExecutionException, ConcurrentLinkedQueue, LinkedBlockingQueue}

/**
 * Default settings are:
 * <pre/>
 *   - withNewThreadPoolWithLinkedBlockingQueueWithUnboundedCapacity
 *   - NR_START_THREADS = 16
 *   - NR_MAX_THREADS = 128
 *   - KEEP_ALIVE_TIME = 60000L // one minute
 * </pre>
 * <p/>
 *
 * The dispatcher has a fluent builder interface to build up a thread pool to suite your use-case.
 * There is a default thread pool defined but make use of the builder if you need it. Here are some examples.
 * <p/>
 *
 * Scala API.
 * <p/>
 * Example usage:
 * <pre/>
 *   val dispatcher = new ExecutorBasedEventDrivenDispatcher("name")
 *   dispatcher
 *     .withNewThreadPoolWithBoundedBlockingQueue(100)
 *     .setCorePoolSize(16)
 *     .setMaxPoolSize(128)
 *     .setKeepAliveTimeInMillis(60000)
 *     .setRejectionPolicy(new CallerRunsPolicy)
 *     .buildThreadPool
 * </pre>
 * <p/>
 *
 * Java API.
 * <p/>
 * Example usage:
 * <pre/>
 *   ExecutorBasedEventDrivenDispatcher dispatcher = new ExecutorBasedEventDrivenDispatcher("name");
 *   dispatcher
 *     .withNewThreadPoolWithBoundedBlockingQueue(100)
 *     .setCorePoolSize(16)
 *     .setMaxPoolSize(128)
 *     .setKeepAliveTimeInMillis(60000)
 *     .setRejectionPolicy(new CallerRunsPolicy())
 *     .buildThreadPool();
 * </pre>
 * <p/>
 *
 * But the preferred way of creating dispatchers is to use
 * the {@link akka.dispatch.Dispatchers} factory object.
 *
 * @author <a href="http://jonasboner.com">Jonas Bon&#233;r</a>
 * @param throughput positive integer indicates the dispatcher will only process so much messages at a time from the
 *                   mailbox, without checking the mailboxes of other actors. Zero or negative means the dispatcher
 *                   always continues until the mailbox is empty.
 *                   Larger values (or zero or negative) increase througput, smaller values increase fairness
 */
class ExecutorBasedEventDrivenDispatcher(
  _name: String,
  val throughput: Int = Dispatchers.THROUGHPUT,
  val throughputDeadlineTime: Int = Dispatchers.THROUGHPUT_DEADLINE_TIME_MILLIS,
  val mailboxType: MailboxType = Dispatchers.MAILBOX_TYPE,
  val config: ThreadPoolConfig = ThreadPoolConfig())
  extends MessageDispatcher {

  def this(_name: String, throughput: Int, throughputDeadlineTime: Int, mailboxType: MailboxType) =
    this(_name, throughput, throughputDeadlineTime, mailboxType,ThreadPoolConfig())  // Needed for Java API usage

  def this(_name: String, throughput: Int, mailboxType: MailboxType) =
    this(_name, throughput, Dispatchers.THROUGHPUT_DEADLINE_TIME_MILLIS, mailboxType) // Needed for Java API usage

  def this(_name: String, throughput: Int) =
    this(_name, throughput, Dispatchers.THROUGHPUT_DEADLINE_TIME_MILLIS, Dispatchers.MAILBOX_TYPE) // Needed for Java API usage

  def this(_name: String, _config: ThreadPoolConfig) =
    this(_name, Dispatchers.THROUGHPUT, Dispatchers.THROUGHPUT_DEADLINE_TIME_MILLIS, Dispatchers.MAILBOX_TYPE, _config)

  def this(_name: String) =
    this(_name, Dispatchers.THROUGHPUT, Dispatchers.THROUGHPUT_DEADLINE_TIME_MILLIS, Dispatchers.MAILBOX_TYPE) // Needed for Java API usage

  val name        = "akka:event-driven:dispatcher:" + _name

  private[akka] val threadFactory = new MonitorableThreadFactory(name)
  private[akka] val executorService = new AtomicReference[ExecutorService](config.createLazyExecutorService(threadFactory))

  private[akka] def dispatch(invocation: MessageInvocation) = {
    val mbox = getMailbox(invocation.receiver)
    mbox enqueue invocation
    registerForExecution(mbox)
  }

  /**
   * @return the mailbox associated with the actor
   */
  protected def getMailbox(receiver: ActorRef) = receiver.mailbox.asInstanceOf[MessageQueue with ExecutableMailbox]

  override def mailboxSize(actorRef: ActorRef) = getMailbox(actorRef).size

  def createMailbox(actorRef: ActorRef): AnyRef = mailboxType match {
    case UnboundedMailbox(blocking) => new DefaultUnboundedMessageQueue(blocking) with ExecutableMailbox {
      def dispatcher = ExecutorBasedEventDrivenDispatcher.this
    }

    case BoundedMailbox(blocking, capacity, pushTimeOut) =>
      new DefaultBoundedMessageQueue(capacity, pushTimeOut, blocking) with ExecutableMailbox {
        def dispatcher = ExecutorBasedEventDrivenDispatcher.this
      }
  }

<<<<<<< HEAD
  private[akka] def start = {}
=======
  private[akka] def start {}
>>>>>>> 7417a4b5

  private[akka] def shutdown {
    val old = executorService.getAndSet(config.createLazyExecutorService(threadFactory))
    if (old ne null) {
      old.shutdownNow()
    }
  }

<<<<<<< HEAD

  private[akka] def registerForExecution(mbox: MessageQueue with ExecutableMailbox): Unit = if (active.isOn) {
    if (!mbox.suspended.locked && mbox.dispatcherLock.tryLock()) {
      try {
        executorService.get() execute mbox
      } catch {
        case e: RejectedExecutionException =>
          EventHandler notifyListeners EventHandler.Warning(e, this, _name)
          mbox.dispatcherLock.unlock()
          throw e
      }
    }
  }
=======
  private[akka] def registerForExecution(mbox: MessageQueue with ExecutableMailbox): Unit = {
    if (mbox.dispatcherLock.tryLock()) {
      if (active.isOn && !mbox.suspended.locked) { //If the dispatcher is active and the actor not suspended
        try {
          executorService.get() execute mbox
        } catch {
          case e: RejectedExecutionException =>
            mbox.dispatcherLock.unlock()
            throw e
        }
      } else {
        mbox.dispatcherLock.unlock() //If the dispatcher isn't active or if the actor is suspended, unlock the dispatcher lock
      }
    }
  }

  private[akka] def reRegisterForExecution(mbox: MessageQueue with ExecutableMailbox): Unit =
    registerForExecution(mbox)
>>>>>>> 7417a4b5

  override val toString = getClass.getSimpleName + "[" + name + "]"

  def suspend(actorRef: ActorRef) {
    getMailbox(actorRef).suspended.tryLock
  }

  def resume(actorRef: ActorRef) {
    val mbox = getMailbox(actorRef)
    mbox.suspended.tryUnlock
    reRegisterForExecution(mbox)
  }
}

/**
 * This is the behavior of an ExecutorBasedEventDrivenDispatchers mailbox.
 */
trait ExecutableMailbox extends Runnable { self: MessageQueue =>

  def dispatcher: ExecutorBasedEventDrivenDispatcher

  final def run = {
    try {
      processMailbox()
    } catch {
      case ie: InterruptedException =>
    } finally {
      dispatcherLock.unlock()
    }
    if (!self.isEmpty)
      dispatcher.reRegisterForExecution(this)
  }

  /**
   * Process the messages in the mailbox
   *
   * @return true if the processing finished before the mailbox was empty, due to the throughput constraint
   */
  final def processMailbox() {
    if (!self.suspended.locked) {
      var nextMessage = self.dequeue
      if (nextMessage ne null) { //If we have a message
        if (dispatcher.throughput <= 1) //If we only run one message per process
          nextMessage.invoke //Just run it
        else { //But otherwise, if we are throttled, we need to do some book-keeping
          var processedMessages = 0
          val isDeadlineEnabled = dispatcher.throughputDeadlineTime > 0
          val deadlineNs = if (isDeadlineEnabled) System.nanoTime + TimeUnit.MILLISECONDS.toNanos(dispatcher.throughputDeadlineTime) else 0
          do {
            nextMessage.invoke

            nextMessage =
              if (self.suspended.locked) {
                null //If we are suspended, abort
              }
              else { //If we aren't suspended, we need to make sure we're not overstepping our boundaries
                processedMessages += 1
                if ((processedMessages >= dispatcher.throughput) || (isDeadlineEnabled && System.nanoTime >= deadlineNs)) // If we're throttled, break out
                  null //We reached our boundaries, abort
                else
                  self.dequeue //Dequeue the next message
              }
          } while (nextMessage ne null)
        }
      }
    }
  }
}
<|MERGE_RESOLUTION|>--- conflicted
+++ resolved
@@ -116,11 +116,7 @@
       }
   }
 
-<<<<<<< HEAD
-  private[akka] def start = {}
-=======
   private[akka] def start {}
->>>>>>> 7417a4b5
 
   private[akka] def shutdown {
     val old = executorService.getAndSet(config.createLazyExecutorService(threadFactory))
@@ -129,21 +125,6 @@
     }
   }
 
-<<<<<<< HEAD
-
-  private[akka] def registerForExecution(mbox: MessageQueue with ExecutableMailbox): Unit = if (active.isOn) {
-    if (!mbox.suspended.locked && mbox.dispatcherLock.tryLock()) {
-      try {
-        executorService.get() execute mbox
-      } catch {
-        case e: RejectedExecutionException =>
-          EventHandler notifyListeners EventHandler.Warning(e, this, _name)
-          mbox.dispatcherLock.unlock()
-          throw e
-      }
-    }
-  }
-=======
   private[akka] def registerForExecution(mbox: MessageQueue with ExecutableMailbox): Unit = {
     if (mbox.dispatcherLock.tryLock()) {
       if (active.isOn && !mbox.suspended.locked) { //If the dispatcher is active and the actor not suspended
@@ -151,6 +132,7 @@
           executorService.get() execute mbox
         } catch {
           case e: RejectedExecutionException =>
+            EventHandler notifyListeners EventHandler.Warning(e, this, _name)
             mbox.dispatcherLock.unlock()
             throw e
         }
@@ -162,7 +144,6 @@
 
   private[akka] def reRegisterForExecution(mbox: MessageQueue with ExecutableMailbox): Unit =
     registerForExecution(mbox)
->>>>>>> 7417a4b5
 
   override val toString = getClass.getSimpleName + "[" + name + "]"
 
