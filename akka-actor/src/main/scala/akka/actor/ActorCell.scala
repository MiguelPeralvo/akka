/**
 *  Copyright (C) 2009-2011 Typesafe Inc. <http://www.typesafe.com>
 */

package akka.actor

import akka.dispatch._
import scala.annotation.tailrec
import scala.collection.immutable.{ Stack, TreeMap }
import java.util.concurrent.TimeUnit
import akka.event.Logging.{ Debug, Warning, Error }
import akka.util.{ Duration, Helpers }

/**
 * The actor context - the view of the actor cell from the actor.
 * Exposes contextual information for the actor and the current message.
 * TODO: everything here for current compatibility - could be limited more
 */
trait ActorContext extends ActorRefFactory with TypedActorFactory {

  def self: ActorRef

  def receiveTimeout: Option[Long]

  def receiveTimeout_=(timeout: Option[Long]): Unit

  def become(behavior: Actor.Receive, discardOld: Boolean): Unit

  def hotswap: Stack[PartialFunction[Any, Unit]]

  def unbecome(): Unit

  def currentMessage: Envelope

  def currentMessage_=(invocation: Envelope): Unit

  def sender: ActorRef

  def children: Iterable[ActorRef]

  def dispatcher: MessageDispatcher

  def handleFailure(child: ActorRef, cause: Throwable): Unit

  def handleChildTerminated(child: ActorRef): Unit

  def system: ActorSystem

  def parent: ActorRef
}

private[akka] object ActorCell {
  val contextStack = new ThreadLocal[Stack[ActorContext]] {
    override def initialValue = Stack[ActorContext]()
  }

  val emptyChildrenRefs = TreeMap[String, ChildRestartStats]()

  final val emptyCancellable: Cancellable = new Cancellable {
    def isCancelled = false
    def cancel() {}
  }

  final val emptyReceiveTimeoutData: (Long, Cancellable) = (-1, emptyCancellable)
}

//ACTORCELL IS 64bytes and should stay that way unless very good reason not to (machine sympathy, cache line fit)
//vars don't need volatile since it's protected with the mailbox status
//Make sure that they are not read/written outside of a message processing (systemInvoke/invoke)
private[akka] class ActorCell(
  val system: ActorSystemImpl,
  val self: ActorRef with ScalaActorRef,
  val props: Props,
  val parent: ActorRef,
  /*no member*/ _receiveTimeout: Option[Long],
  var hotswap: Stack[PartialFunction[Any, Unit]]) extends ActorContext {

  import ActorCell._

  def systemImpl = system

  protected final def guardian = self

  protected def typedActor = system.typedActor

  final def provider = system.provider

  override def receiveTimeout: Option[Long] = if (receiveTimeoutData._1 > 0) Some(receiveTimeoutData._1) else None

  override def receiveTimeout_=(timeout: Option[Long]): Unit = {
    val timeoutMs = if (timeout.isDefined && timeout.get > 0) timeout.get else -1
    receiveTimeoutData = (timeoutMs, receiveTimeoutData._2)
  }

  var receiveTimeoutData: (Long, Cancellable) =
    if (_receiveTimeout.isDefined) (_receiveTimeout.get, emptyCancellable) else emptyReceiveTimeoutData

  var childrenRefs: TreeMap[String, ChildRestartStats] = emptyChildrenRefs

  var currentMessage: Envelope = null

  var actor: Actor = _

  var stopping = false

  @volatile //This must be volatile since it isn't protected by the mailbox status
  var mailbox: Mailbox = _

  var nextNameSequence: Long = 0

  //Not thread safe, so should only be used inside the actor that inhabits this ActorCell
  override protected def randomName(): String = {
    val n = nextNameSequence + 1
    nextNameSequence = n
    Helpers.base64(n)
  }

  @inline
  final def dispatcher: MessageDispatcher = if (props.dispatcher == Props.defaultDispatcher) system.dispatcher else props.dispatcher

  final def isTerminated: Boolean = mailbox.isClosed

  final def start(): Unit = {
    mailbox = dispatcher.createMailbox(this)

    // ➡➡➡ NEVER SEND THE SAME SYSTEM MESSAGE OBJECT TO TWO ACTORS ⬅⬅⬅
    parent.sendSystemMessage(akka.dispatch.Supervise(self))

    dispatcher.attach(this)
  }

  // ➡➡➡ NEVER SEND THE SAME SYSTEM MESSAGE OBJECT TO TWO ACTORS ⬅⬅⬅
  final def suspend(): Unit = dispatcher.systemDispatch(this, Suspend())

  // ➡➡➡ NEVER SEND THE SAME SYSTEM MESSAGE OBJECT TO TWO ACTORS ⬅⬅⬅
  final def resume(): Unit = dispatcher.systemDispatch(this, Resume())

  // ➡➡➡ NEVER SEND THE SAME SYSTEM MESSAGE OBJECT TO TWO ACTORS ⬅⬅⬅
  private[akka] def stop(): Unit = dispatcher.systemDispatch(this, Terminate())

  final def startsWatching(subject: ActorRef): ActorRef = {
    // ➡➡➡ NEVER SEND THE SAME SYSTEM MESSAGE OBJECT TO TWO ACTORS ⬅⬅⬅
    dispatcher.systemDispatch(this, Link(subject))
    subject
  }

  final def stopsWatching(subject: ActorRef): ActorRef = {
    // ➡➡➡ NEVER SEND THE SAME SYSTEM MESSAGE OBJECT TO TWO ACTORS ⬅⬅⬅
    dispatcher.systemDispatch(this, Unlink(subject))
    subject
  }

  final def children: Iterable[ActorRef] = childrenRefs.values.view.map(_.child)

  final def getChild(name: String): Option[ActorRef] =
    if (isTerminated) None else childrenRefs.get(name).map(_.child)

  final def tell(message: Any, sender: ActorRef): Unit =
    dispatcher.dispatch(this, Envelope(message, if (sender eq null) system.deadLetters else sender))

  final def sender: ActorRef = currentMessage match {
    case null                      ⇒ system.deadLetters
    case msg if msg.sender ne null ⇒ msg.sender
    case _                         ⇒ system.deadLetters
  }

  //This method is in charge of setting up the contextStack and create a new instance of the Actor
  protected def newActor(): Actor = {
    val stackBefore = contextStack.get
    contextStack.set(stackBefore.push(this))
    try {
      val instance = props.creator()

      if (instance eq null)
        throw ActorInitializationException(self, "Actor instance passed to actorOf can't be 'null'")

      instance
    } finally {
      val stackAfter = contextStack.get
      if (stackAfter.nonEmpty)
        contextStack.set(if (stackAfter.head eq null) stackAfter.pop.pop else stackAfter.pop) // pop null marker plus our context
    }
  }

  //Memory consistency is handled by the Mailbox (reading mailbox status then processing messages, then writing mailbox status
  final def systemInvoke(message: SystemMessage) {

    def create(): Unit = try {
      val created = newActor()
      actor = created
      created.preStart()
      checkReceiveTimeout
      if (system.settings.DebugLifecycle) system.eventStream.publish(Debug(self.toString, "started (" + actor + ")"))
    } catch {
      case e ⇒
        try {
          system.eventStream.publish(Error(e, self.toString, "error while creating actor"))
          // prevent any further messages to be processed until the actor has been restarted
          dispatcher.suspend(this)
        } finally {
          parent.tell(Failed(ActorInitializationException(self, "exception during creation", e)), self)
        }
    }

    def recreate(cause: Throwable): Unit = try {
      val failedActor = actor
      if (system.settings.DebugLifecycle) system.eventStream.publish(Debug(self.toString, "restarting"))
      val freshActor = newActor()
      if (failedActor ne null) {
        val c = currentMessage //One read only plz
        try {
          failedActor.preRestart(cause, if (c ne null) Some(c.message) else None)
        } finally {
          clearActorFields()
          currentMessage = null
          actor = null
        }
      }
      actor = freshActor // assign it here so if preStart fails, we can null out the sef-refs next call
      freshActor.postRestart(cause)
      if (system.settings.DebugLifecycle) system.eventStream.publish(Debug(self.toString, "restarted"))

      dispatcher.resume(this) //FIXME should this be moved down?

      props.faultHandler.handleSupervisorRestarted(cause, self, children)
    } catch {
      case e ⇒ try {
        system.eventStream.publish(Error(e, self.toString, "error while creating actor"))
        // prevent any further messages to be processed until the actor has been restarted
        dispatcher.suspend(this)
      } finally {
        parent.tell(Failed(ActorInitializationException(self, "exception during re-creation", e)), self)
      }
    }

    def suspend(): Unit = dispatcher suspend this

    def resume(): Unit = dispatcher resume this

    def terminate() {
      receiveTimeout = None
      cancelReceiveTimeout

      val c = children
      if (c.isEmpty) doTerminate()
      else {
        if (system.settings.DebugLifecycle) system.eventStream.publish(Debug(self.toString, "stopping"))
        for (child ← c) child.stop()
        stopping = true
      }
    }

    def supervise(child: ActorRef): Unit = {
      val stat = childrenRefs.get(child.name)
      if (stat.isDefined) {
        if (stat.get.child == child)
          system.eventStream.publish(Warning(self.toString, "Already supervising " + child))
        else
          system.eventStream.publish(Warning(self.toString, "Already supervising other child with same name '" + child.name + "', old: " + stat.get + " new: " + child))
      } else {
        childrenRefs = childrenRefs.updated(child.name, ChildRestartStats(child))
        if (system.settings.DebugLifecycle) system.eventStream.publish(Debug(self.toString, "now supervising " + child))
      }
    }

    try {
      if (stopping) message match {
        case Terminate() ⇒ terminate() // to allow retry
        case _           ⇒
      }
      else message match {
        case Create()        ⇒ create()
        case Recreate(cause) ⇒ recreate(cause)
        case Link(subject) ⇒
          system.deathWatch.subscribe(self, subject)
          if (system.settings.DebugLifecycle) system.eventStream.publish(Debug(self.toString, "now monitoring " + subject))
        case Unlink(subject) ⇒
          system.deathWatch.unsubscribe(self, subject)
          if (system.settings.DebugLifecycle) system.eventStream.publish(Debug(self.toString, "stopped monitoring " + subject))
        case Suspend()        ⇒ suspend()
        case Resume()         ⇒ resume()
        case Terminate()      ⇒ terminate()
        case Supervise(child) ⇒ supervise(child)
      }
    } catch {
      case e ⇒ //Should we really catch everything here?
        system.eventStream.publish(Error(e, self.toString, "error while processing " + message))
        //TODO FIXME How should problems here be handled?
        throw e
    }
  }

  //Memory consistency is handled by the Mailbox (reading mailbox status then processing messages, then writing mailbox status
  final def invoke(messageHandle: Envelope) {
    try {
      currentMessage = messageHandle
      try {
        try {
          cancelReceiveTimeout() // FIXME: leave this here?
          messageHandle.message match {
            case msg: AutoReceivedMessage ⇒ autoReceiveMessage(messageHandle)
            case msg if stopping ⇒ // receiving Terminated in response to stopping children is too common to generate noise
              if (!msg.isInstanceOf[Terminated]) system.deadLetterMailbox.enqueue(self, messageHandle)
            case msg ⇒ actor(msg)
          }
          currentMessage = null // reset current message after successful invocation
        } catch {
          case e ⇒
            system.eventStream.publish(Error(e, self.toString, e.getMessage))

            // prevent any further messages to be processed until the actor has been restarted
            dispatcher.suspend(this)

            // make sure that InterruptedException does not leave this thread
            if (e.isInstanceOf[InterruptedException]) {
              val ex = ActorInterruptedException(e)
              props.faultHandler.handleSupervisorFailing(self, children)
              parent.tell(Failed(ex), self)
              throw e //Re-throw InterruptedExceptions as expected
            } else {
              props.faultHandler.handleSupervisorFailing(self, children)
              parent.tell(Failed(e), self)
            }
        } finally {
          checkReceiveTimeout // Reschedule receive timeout
        }
      } catch {
        case e ⇒
          system.eventStream.publish(Error(e, self.toString, e.getMessage))
          throw e
      }
    }
  }

  def become(behavior: Actor.Receive, discardOld: Boolean = true) {
    if (discardOld) unbecome()
    hotswap = hotswap.push(behavior)
  }

  def unbecome() {
    val h = hotswap
    if (h.nonEmpty) hotswap = h.pop
  }

  def autoReceiveMessage(msg: Envelope) {
    if (system.settings.DebugAutoReceive) system.eventStream.publish(Debug(self.toString, "received AutoReceiveMessage " + msg))

    if (stopping) msg.message match {
      case ChildTerminated ⇒ handleChildTerminated(sender)
      case _               ⇒ system.deadLetterMailbox.enqueue(self, msg)
    }
    else msg.message match {
      case HotSwap(code, discardOld) ⇒ become(code(self), discardOld)
      case RevertHotSwap             ⇒ unbecome()
      case Failed(cause)             ⇒ handleFailure(sender, cause)
      case ChildTerminated           ⇒ handleChildTerminated(sender)
      case Kill                      ⇒ throw new ActorKilledException("Kill")
      case PoisonPill                ⇒ self.stop()
    }
  }

  private def doTerminate() {
    if (!system.provider.evict(self.path.toString))
      system.eventStream.publish(Warning(self.toString, "evict of " + self.path.toString + " failed"))

    dispatcher.detach(this)

    try {
      val a = actor
      if (a ne null) a.postStop()
    } finally {
      try {
        parent.tell(ChildTerminated, self)
        system.deathWatch.publish(Terminated(self))
        if (system.settings.DebugLifecycle) system.eventStream.publish(Debug(self.toString, "stopped"))
      } finally {
        currentMessage = null
        clearActorFields()
      }
    }
  }

  final def handleFailure(child: ActorRef, cause: Throwable): Unit = childrenRefs.get(child.name) match {
    case Some(stats) if stats.child == child ⇒ if (!props.faultHandler.handleFailure(child, cause, stats, childrenRefs.values)) throw cause
    case Some(stats)                         ⇒ system.eventStream.publish(Warning(self.toString, "dropping Failed(" + cause + ") from unknown child " + child + " matching names but not the same, was: " + stats.child))
    case None                                ⇒ system.eventStream.publish(Warning(self.toString, "dropping Failed(" + cause + ") from unknown child " + child))
  }

  final def handleChildTerminated(child: ActorRef): Unit = {
    childrenRefs -= child.name
    props.faultHandler.handleChildTerminated(child, children)
    if (stopping && childrenRefs.isEmpty) doTerminate()
  }

  // ➡➡➡ NEVER SEND THE SAME SYSTEM MESSAGE OBJECT TO TWO ACTORS ⬅⬅⬅
  final def restart(cause: Throwable): Unit = dispatcher.systemDispatch(this, Recreate(cause))

  final def checkReceiveTimeout() {
    val recvtimeout = receiveTimeoutData
    if (recvtimeout._1 > 0 && dispatcher.mailboxIsEmpty(this)) {
      recvtimeout._2.cancel() //Cancel any ongoing future
      //Only reschedule if desired and there are currently no more messages to be processed
<<<<<<< HEAD
      futureTimeout = Some(system.scheduler.scheduleOnce(self, ReceiveTimeout, Duration(recvtimeout.get, TimeUnit.MILLISECONDS)))
    }
=======
      receiveTimeoutData = (recvtimeout._1, system.scheduler.scheduleOnce(self, ReceiveTimeout, recvtimeout._1, TimeUnit.MILLISECONDS))
    } else cancelReceiveTimeout()

>>>>>>> c56341b3
  }

  final def cancelReceiveTimeout() {
    //Only cancel if
    if (receiveTimeoutData._2 ne emptyCancellable) {
      receiveTimeoutData._2.cancel()
      receiveTimeoutData = (receiveTimeoutData._1, emptyCancellable)
    }
  }

  final def clearActorFields(): Unit = setActorFields(context = null, self = null)

  final def setActorFields(context: ActorContext, self: ActorRef) {
    @tailrec
    def lookupAndSetField(clazz: Class[_], actor: Actor, name: String, value: Any): Boolean = {
      val success = try {
        val field = clazz.getDeclaredField(name)
        field.setAccessible(true)
        field.set(actor, value)
        true
      } catch {
        case e: NoSuchFieldException ⇒ false
      }

      if (success) true
      else {
        val parent = clazz.getSuperclass
        if (parent eq null) throw new IllegalActorStateException(toString + " is not an Actor since it have not mixed in the 'Actor' trait")
        lookupAndSetField(parent, actor, name, value)
      }
    }
    val a = actor
    if (a ne null) {
      lookupAndSetField(a.getClass, a, "context", context)
      lookupAndSetField(a.getClass, a, "self", self)
    }
  }
}<|MERGE_RESOLUTION|>--- conflicted
+++ resolved
@@ -400,14 +400,9 @@
     if (recvtimeout._1 > 0 && dispatcher.mailboxIsEmpty(this)) {
       recvtimeout._2.cancel() //Cancel any ongoing future
       //Only reschedule if desired and there are currently no more messages to be processed
-<<<<<<< HEAD
-      futureTimeout = Some(system.scheduler.scheduleOnce(self, ReceiveTimeout, Duration(recvtimeout.get, TimeUnit.MILLISECONDS)))
-    }
-=======
-      receiveTimeoutData = (recvtimeout._1, system.scheduler.scheduleOnce(self, ReceiveTimeout, recvtimeout._1, TimeUnit.MILLISECONDS))
+      receiveTimeoutData = (recvtimeout._1, system.scheduler.scheduleOnce(self, ReceiveTimeout, Duration(recvtimeout._1, TimeUnit.MILLISECONDS)))
     } else cancelReceiveTimeout()
 
->>>>>>> c56341b3
   }
 
   final def cancelReceiveTimeout() {
