/**
 * Copyright (C) 2009-2010 Scalable Solutions AB <http://scalablesolutions.se>
 */

package akka.stm

import java.util.concurrent.atomic.AtomicLong
import java.util.concurrent.atomic.AtomicInteger

import scala.collection.mutable.HashMap

import akka.util.{Logging, ReflectiveAccess}
import akka.config.Config._
import akka.config.ModuleNotAvailableException
import akka.AkkaException

import org.multiverse.api.{Transaction => MultiverseTransaction}
import org.multiverse.api.lifecycle.{TransactionLifecycleListener, TransactionLifecycleEvent}
import org.multiverse.api.ThreadLocalTransaction._
import org.multiverse.api.{PropagationLevel => MultiversePropagationLevel}
import org.multiverse.api.{TraceLevel => MultiverseTraceLevel}

class NoTransactionInScopeException extends AkkaException("No transaction in scope")
class TransactionRetryException(message: String) extends AkkaException(message)
class StmConfigurationException(message: String) extends AkkaException(message)


/**
 * Internal helper methods for managing Akka-specific transaction.
 */
object TransactionManagement extends TransactionManagement {
  private[akka] val transaction = new ThreadLocal[Option[Transaction]]() {
    override protected def initialValue: Option[Transaction] = None
  }

  private[akka] def getTransaction: Transaction = {
    val option = transaction.get
    if ((option eq null) || option.isEmpty) throw new StmConfigurationException("No Transaction in scope")
    option.get
  }
}

/**
 * Internal helper methods for managing Akka-specific transaction.
 */
trait TransactionManagement {
  private[akka] def setTransaction(tx: Option[Transaction]) =
    if (tx.isDefined) TransactionManagement.transaction.set(tx)

  private[akka] def clearTransaction = {
    TransactionManagement.transaction.set(None)
    setThreadLocalTransaction(null)
  }

  private[akka] def getTransactionInScope = TransactionManagement.getTransaction

  private[akka] def isTransactionInScope = {
    val option = TransactionManagement.transaction.get
    (option ne null) && option.isDefined
  }
}

object Transaction {
  val idFactory = new AtomicLong(-1L)

  /**
   * Attach an Akka-specific Transaction to the current Multiverse transaction.
   * Must be called within a Multiverse transaction. Used by TransactionFactory.addHooks
   */
  private[akka] def attach = {
    val mtx = getRequiredThreadLocalTransaction
    val tx = new Transaction
    tx.begin
    tx.transaction = Some(mtx)
    TransactionManagement.transaction.set(Some(tx))
    mtx.registerLifecycleListener(new TransactionLifecycleListener() {
      def notify(mtx: MultiverseTransaction, event: TransactionLifecycleEvent) = event match {
        case TransactionLifecycleEvent.PostCommit => tx.commitJta
        case TransactionLifecycleEvent.PreCommit => tx.commitPersistentState
        case TransactionLifecycleEvent.PostAbort => tx.abort
        case _ => {}
      }
    })
  }
}

/**
 * The Akka-specific Transaction class.
 * For integration with persistence modules and JTA support.
 */
@serializable class Transaction extends Logging {
  val JTA_AWARE = config.getBool("akka.stm.jta-aware", false)
  val STATE_RETRIES = config.getInt("akka.storage.max-retries",10)

  val id = Transaction.idFactory.incrementAndGet
  @volatile private[this] var status: TransactionStatus = TransactionStatus.New
  private[akka] var transaction: Option[MultiverseTransaction] = None
  private[this] val persistentStateMap = new HashMap[String, Committable with Abortable]
  private[akka] val depth = new AtomicInteger(0)

  val jta: Option[ReflectiveJtaModule.TransactionContainer] =
    if (JTA_AWARE) Some(ReflectiveJtaModule.createTransactionContainer)
    else None

  log.slf4j.trace("Creating transaction " + toString)

  // --- public methods ---------

  def begin = synchronized {
    log.slf4j.trace("Starting transaction " + toString)
    jta.foreach { _.beginWithStmSynchronization(this) }
  }

<<<<<<< HEAD
  def commitPersistentState = synchronized {
    log.trace("Committing transaction " + toString)
    retry(STATE_RETRIES){
      persistentStateMap.valuesIterator.foreach(_.commit)
      persistentStateMap.clear
    }
=======
  def commit = synchronized {
    log.slf4j.trace("Committing transaction " + toString)
    persistentStateMap.valuesIterator.foreach(_.commit)
>>>>>>> aa47e66c
    status = TransactionStatus.Completed
  }

  def commitJta = synchronized {
    jta.foreach(_.commit)
  }

  def abort = synchronized {
    log.slf4j.trace("Aborting transaction " + toString)
    jta.foreach(_.rollback)
    persistentStateMap.valuesIterator.foreach(_.abort)
    persistentStateMap.clear
  }

  def retry(tries:Int)(block: => Unit):Unit={
    log.debug("Trying commit of persistent data structures")
    if(tries==0){
      throw new TransactionRetryException("Exhausted Retries while committing persistent state")
    }
    try{
      block
    } catch{
      case e:Exception=>{
        log.warn(e,"Exception while committing persistent state, retrying")
        retry(tries-1){block}
      }
    }
  }

  def isNew = synchronized { status == TransactionStatus.New }

  def isActive = synchronized { status == TransactionStatus.Active }

  def isCompleted = synchronized { status == TransactionStatus.Completed }

  def isAborted = synchronized { status == TransactionStatus.Aborted }

  // --- internal methods ---------

  //private def isJtaTxActive(status: Int) = status == Status.STATUS_ACTIVE

  private[akka] def status_? = status

  private[akka] def increment = depth.incrementAndGet

  private[akka] def decrement = depth.decrementAndGet

  private[akka] def isTopLevel = depth.get == 0
  //when calling this method, make sure to prefix the uuid with the type so you
  //have no possibility of kicking a diffferent type with the same uuid out of a transction
  private[akka] def register(uuid: String, storage: Committable with Abortable) = {
    if(persistentStateMap.getOrElseUpdate(uuid, {storage}) ne storage){
      log.error("existing:"+System.identityHashCode(persistentStateMap.get(uuid).get))
      log.error("new:"+System.identityHashCode(storage))
      throw new IllegalStateException("attempted to register an instance of persistent data structure for id [%s] when there is already a different instance registered".format(uuid))
    }
  }

  private def ensureIsActive = if (status != TransactionStatus.Active)
    throw new StmConfigurationException(
      "Expected ACTIVE transaction - current status [" + status + "]: " + toString)

  private def ensureIsActiveOrAborted =
    if (!(status == TransactionStatus.Active || status == TransactionStatus.Aborted))
      throw new StmConfigurationException(
        "Expected ACTIVE or ABORTED transaction - current status [" + status + "]: " + toString)

  private def ensureIsActiveOrNew =
    if (!(status == TransactionStatus.Active || status == TransactionStatus.New))
      throw new StmConfigurationException(
        "Expected ACTIVE or NEW transaction - current status [" + status + "]: " + toString)

  override def equals(that: Any): Boolean = synchronized {
    that.isInstanceOf[Transaction] &&
    that.asInstanceOf[Transaction].id == this.id
  }

  override def hashCode: Int = synchronized { id.toInt }

  override def toString = synchronized { "Transaction[" + id + ", " + status + "]" }
}

@serializable sealed abstract class TransactionStatus

object TransactionStatus {
  case object New extends TransactionStatus
  case object Active extends TransactionStatus
  case object Aborted extends TransactionStatus
  case object Completed extends TransactionStatus
}

/**
 * Common trait for all the transactional objects:
 * Ref, TransactionalMap, TransactionalVector,
 * PersistentRef, PersistentMap, PersistentVector, PersistentQueue, PersistentSortedSet
 */
@serializable trait Transactional {
  val uuid: String
}

/**
 * Used for integration with the persistence modules.
 */
trait Committable {
  def commit(): Unit
}

/**
 * Used for integration with the persistence modules.
 */
trait Abortable {
  def abort(): Unit
}



/**
 * Used internally for reflective access to the JTA module.
 * Allows JTA integration to work when akka-jta.jar is on the classpath.
 */
object ReflectiveJtaModule {
  type TransactionContainerObject = {
    def apply(): TransactionContainer
  }

  type TransactionContainer = {
    def beginWithStmSynchronization(transaction: Transaction): Unit
    def commit: Unit
    def rollback: Unit
  }

  lazy val isJtaEnabled = transactionContainerObjectInstance.isDefined

  def ensureJtaEnabled = if (!isJtaEnabled) throw new ModuleNotAvailableException(
    "Can't load the JTA module, make sure that akka-jta.jar is on the classpath")

  val transactionContainerObjectInstance: Option[TransactionContainerObject] =
    ReflectiveAccess.getObjectFor("akka.jta.TransactionContainer$")

  def createTransactionContainer: TransactionContainer = {
    ensureJtaEnabled
    transactionContainerObjectInstance.get.apply.asInstanceOf[TransactionContainer]
  }
}<|MERGE_RESOLUTION|>--- conflicted
+++ resolved
@@ -111,18 +111,12 @@
     jta.foreach { _.beginWithStmSynchronization(this) }
   }
 
-<<<<<<< HEAD
   def commitPersistentState = synchronized {
     log.trace("Committing transaction " + toString)
     retry(STATE_RETRIES){
       persistentStateMap.valuesIterator.foreach(_.commit)
       persistentStateMap.clear
     }
-=======
-  def commit = synchronized {
-    log.slf4j.trace("Committing transaction " + toString)
-    persistentStateMap.valuesIterator.foreach(_.commit)
->>>>>>> aa47e66c
     status = TransactionStatus.Completed
   }
 
@@ -237,8 +231,6 @@
   def abort(): Unit
 }
 
-
-
 /**
  * Used internally for reflective access to the JTA module.
  * Allows JTA integration to work when akka-jta.jar is on the classpath.
