/*-------------------------------------------------------------------------------
   Copyright (C) 2009-2010 Scalable Solutions AB <http://scalablesolutions.se>

   ----------------------------------------------------
   -------- sbt buildfile for the Akka project --------
   ----------------------------------------------------

   Akka implements a unique hybrid of:
    * Actors , which gives you:
        * Simple and high-level abstractions for concurrency and parallelism.
        * Asynchronous, non-blocking and highly performant event-driven programming model.
        * Very lightweight event-driven processes (create ~6.5 million actors on 4 G RAM).
    * Supervision hierarchies with let-it-crash semantics. For writing highly 
      fault-tolerant systems that never stop, systems that self-heal.
    * Software Transactional Memory (STM). (Distributed transactions coming soon).
    * Transactors: combine actors and STM into transactional actors. Allows you to 
      compose atomic message flows with automatic rollback and retry.
    * Remoting: highly performant distributed actors with remote supervision and 
      error management.
    * Cluster membership management.

  Akka also has a set of add-on modules:
    * Persistence: A set of pluggable back-end storage modules that works in sync with the STM.
        * Cassandra distributed and highly scalable database.
        * MongoDB document database.
        * Redis data structures database (upcoming)
    * Camel: Expose Actors as Camel endpoints.
    * REST (JAX-RS): Expose actors as REST services.
    * Comet: Expose actors as Comet services.
    * Security: Digest and Kerberos based security.
    * Spring: Spring integration
    * Guice: Guice integration
    * Microkernel: Run Akka as a stand-alone kernel.
    
-------------------------------------------------------------------------------*/

import sbt._
import sbt.CompileOrder._
import scala.Array
import java.util.jar.Attributes
import java.util.jar.Attributes.Name._
import java.io.File

abstract class AkkaDefaults(info: ProjectInfo) extends DefaultProject(info) with AutoCompilerPlugins {

  // ------------------------------------------------------------
  lazy val akkaHome = {
    val home = System.getenv("AKKA_HOME")
    if (home == null) throw new Error(
      "You need to set the $AKKA_HOME environment variable to the root of the Akka distribution")
    home
  }

  val encodingUtf8 = List("-encoding", "UTF-8")

  lazy val deployPath = Path.fromFile(new java.io.File(akkaHome + "/deploy"))
  lazy val distPath = Path.fromFile(new java.io.File(akkaHome + "/dist"))

  override def javaCompileOptions = JavaCompileOption("-Xlint:unchecked") :: super.javaCompileOptions.toList

  def distName = "%s_%s-%s.zip".format(name, buildScalaVersion, version)

  // ------------------------------------------------------------
  // publishing
  override def managedStyle = ManagedStyle.Maven
  def publishTo = Resolver.file("maven-local", Path.userHome / ".m2" / "repository" asFile)

  // Credentials(Path.userHome / ".akka_publish_credentials", log)

  override def documentOptions = encodingUtf8.map(SimpleDocOption(_))  
  override def packageDocsJar = defaultJarPath("-doc.jar")
  override def packageSrcJar= defaultJarPath("-src.jar")
  override def packageToPublishActions = super.packageToPublishActions ++ Seq(packageDocs, packageSrc)

  override def pomExtra =
    <inceptionYear>2009</inceptionYear>
    <url>http://akkasource.org</url>
    <organization>
      <name>Scalable Solutions AB</name>
      <url>http://scalablesolutions.se</url>
    </organization>
    <licenses>
      <license>
        <name>Apache 2</name>
        <url>http://www.apache.org/licenses/LICENSE-2.0.txt</url>
        <distribution>repo</distribution>
      </license>
    </licenses>

  // ------------------------------------------------------------
  // create executable jar
  override def mainClass = Some("se.scalablesolutions.akka.kernel.Main")

  override def packageOptions = 
    manifestClassPath.map(cp => ManifestAttributes(
      (Attributes.Name.CLASS_PATH, cp), 
      (IMPLEMENTATION_TITLE, "Akka"), 
      (IMPLEMENTATION_URL, "http://akkasource.org"), 
      (IMPLEMENTATION_VENDOR, "The Akka Project")
    )).toList :::
    getMainClass(false).map(MainClass(_)).toList

  // create a manifest with all akka jars and dependency jars on classpath
  override def manifestClassPath = Some(allArtifacts.getFiles
    .filter(_.getName.endsWith(".jar"))
    .map("lib_managed/scala_%s/compile/".format(buildScalaVersion) + _.getName)
    .mkString(" ") + 
    " dist/akka-util_%s-%s.jar".format(buildScalaVersion, version) +
    " dist/akka-util-java_%s-%s.jar".format(buildScalaVersion, version) +
    " dist/akka-core_%s-%s.jar".format(buildScalaVersion, version) +
    " dist/akka-cluster-shoal_%s-%s.jar".format(buildScalaVersion, version) +
    " dist/akka-cluster-jgroups_%s-%s.jar".format(buildScalaVersion, version) +
    " dist/akka-rest_%s-%s.jar".format(buildScalaVersion, version) +
    " dist/akka-comet_%s-%s.jar".format(buildScalaVersion, version) +
    " dist/akka-camel_%s-%s.jar".format(buildScalaVersion, version) +
    " dist/akka-security_%s-%s.jar".format(buildScalaVersion, version) +
    " dist/akka-amqp_%s-%s.jar".format(buildScalaVersion, version) +
    " dist/akka-patterns_%s-%s.jar".format(buildScalaVersion, version) +
    " dist/akka-persistence-common_%s-%s.jar".format(buildScalaVersion, version) +
    " dist/akka-persistence-redis_%s-%s.jar".format(buildScalaVersion, version) +
    " dist/akka-persistence-mongo_%s-%s.jar".format(buildScalaVersion, version) +
    " dist/akka-persistence-cassandra_%s-%s.jar".format(buildScalaVersion, version) +
    " dist/akka-kernel_%s-%s.jar".format(buildScalaVersion, version) +
    " dist/akka-spring_%s-%s.jar".format(buildScalaVersion, version)
    ) 

  // ------------------------------------------------------------
  // helper functions
  def removeDupEntries(paths: PathFinder) =
   Path.lazyPathFinder {
     val mapped = paths.get map { p => (p.relativePath, p) }
    (Map() ++ mapped).values.toList
  }

  def allArtifacts = {
    (removeDupEntries(runClasspath filter ClasspathUtilities.isArchive) +++
    ((outputPath ##) / defaultJarName) +++
    mainResources +++
    mainDependencies.scalaJars +++
    descendents(info.projectPath, "*.conf") +++
    descendents(info.projectPath / "dist", "*.jar") +++
    descendents(info.projectPath / "deploy", "*.jar") +++
    descendents(path("lib") ##, "*.jar") +++
    descendents(configurationPath(Configurations.Compile) ##, "*.jar"))
    .filter(jar => // remove redundant libs
      !jar.toString.endsWith("stax-api-1.0.1.jar") &&
      !jar.toString.endsWith("scala-library-2.7.7.jar") &&
      !jar.toString.endsWith("scala-library-2.7.6.jar") &&
      !jar.toString.endsWith("scala-library-2.7.5.jar")) 
  }

  def deployTask(info: ProjectInfo, toDir: Path) = task {
    val projectPath = info.projectPath.toString
    val moduleName = projectPath.substring(
      projectPath.lastIndexOf(System.getProperty("file.separator")) + 1, projectPath.length)

    // FIXME need to find out a way to grab these paths from the sbt system

    // binary 
    val JAR_FILE_NAME = moduleName + "_%s-%s.jar".format(buildScalaVersion, version)
    val JAR_FILE_PATH = projectPath + "/target/scala_%s/".format(buildScalaVersion) + JAR_FILE_NAME
    val fromJar = Path.fromFile(new java.io.File(JAR_FILE_PATH))
    val toJar = Path.fromFile(new java.io.File(toDir + "/" + JAR_FILE_NAME))
    log.info("Deploying bits " + toJar)
    FileUtilities.copyFile(fromJar, toJar, log)

    // docs
    val DOC_FILE_NAME = moduleName + "_%s-%s-%s.jar".format(buildScalaVersion, version, "doc")
    val DOC_FILE_PATH = projectPath + "/target/scala_%s/".format(buildScalaVersion) + DOC_FILE_NAME
    val fromDoc = Path.fromFile(new java.io.File(DOC_FILE_PATH))
    val toDoc = Path.fromFile(new java.io.File(toDir + "/" + DOC_FILE_NAME))
    log.info("Deploying docs " + toDoc)
    FileUtilities.copyFile(fromDoc, toDoc, log)
    
    // sources
    val SRC_FILE_NAME = moduleName + "_%s-%s-%s.jar".format(buildScalaVersion, version, "src")
    val SRC_FILE_PATH = projectPath + "/target/scala_%s/".format(buildScalaVersion) + SRC_FILE_NAME
    val fromSrc = Path.fromFile(new java.io.File(SRC_FILE_PATH))
    val toSrc = Path.fromFile(new java.io.File(toDir + "/" + SRC_FILE_NAME))
    log.info("Deploying sources " + toSrc)
    FileUtilities.copyFile(fromSrc, toSrc, log)
  }
}     

class AkkaParent(info: ProjectInfo) extends AkkaDefaults(info) {

  // These lines need to be here instead of in AkkaDefaults to be able to resolve project.name in build.properties
  val sourceArtifact = Artifact(artifactID, "src", "jar", Some("src"), Nil, None)
  val docsArtifact = Artifact(artifactID, "docs", "jar", Some("doc"), Nil, None)

  lazy val dist = zipTask(allArtifacts, "dist", distName) dependsOn (`package`) describedAs("Zips up the distribution.")

  // ------------------------------------------------------------
  // project versions
  val JERSEY_VERSION = "1.1.5"
  val ATMO_VERSION = "0.5.4"
  val CASSANDRA_VERSION = "0.5.0"
  val LIFT_VERSION = "2.0-scala280-SNAPSHOT"
  val SCALATEST_VERSION = "1.0.1-for-scala-2.8.0.Beta1-with-test-interfaces-0.3-SNAPSHOT"
  
  // ------------------------------------------------------------
  // repositories
  val embeddedrepo = "embedded repo" at new File(akkaHome, "embedded-repo").toURI.toString
  val sunjdmk = "sunjdmk" at "http://wp5.e-taxonomy.eu/cdmlib/mavenrepo"
  val databinder = "DataBinder" at "http://databinder.net/repo"
 // val configgy = "Configgy" at "http://www.lag.net/repo"
  val codehaus = "Codehaus" at "http://repository.codehaus.org"
  val codehaus_snapshots = "Codehaus Snapshots" at "http://snapshots.repository.codehaus.org"
  val jboss = "jBoss" at "http://repository.jboss.org/maven2"
  val guiceyfruit = "GuiceyFruit" at "http://guiceyfruit.googlecode.com/svn/repo/releases/"
  val google = "google" at "http://google-maven-repository.googlecode.com/svn/repository"
  val m2 = "m2" at "http://download.java.net/maven/2"
  val scala_tools_snapshots = "scala-tools snapshots" at "http://scala-tools.org/repo-snapshots"

  // ------------------------------------------------------------
  // project defintions
  lazy val akka_java_util = project("akka-util-java", "akka-util-java", new AkkaJavaUtilProject(_))
  lazy val akka_util = project("akka-util", "akka-util", new AkkaUtilProject(_))
  lazy val akka_core = project("akka-core", "akka-core", new AkkaCoreProject(_), akka_util, akka_java_util)
  lazy val akka_amqp = project("akka-amqp", "akka-amqp", new AkkaAMQPProject(_), akka_core)
  lazy val akka_rest = project("akka-rest", "akka-rest", new AkkaRestProject(_), akka_core)
  lazy val akka_comet = project("akka-comet", "akka-comet", new AkkaCometProject(_), akka_rest)
  lazy val akka_camel = project("akka-camel", "akka-camel", new AkkaCamelProject(_), akka_core)
  lazy val akka_patterns = project("akka-patterns", "akka-patterns", new AkkaPatternsProject(_), akka_core)
  lazy val akka_security = project("akka-security", "akka-security", new AkkaSecurityProject(_), akka_core)
  lazy val akka_persistence = project("akka-persistence", "akka-persistence", new AkkaPersistenceParentProject(_))
  lazy val akka_cluster = project("akka-cluster", "akka-cluster", new AkkaClusterParentProject(_))
  lazy val akka_spring = project("akka-spring", "akka-spring", new AkkaSpringProject(_), akka_core)
  lazy val akka_kernel = project("akka-kernel", "akka-kernel", new AkkaKernelProject(_), 
    akka_core, akka_rest, akka_spring, akka_camel, akka_persistence, 
    akka_cluster, akka_amqp, akka_security, akka_comet, akka_patterns)

  // functional tests in java
  lazy val akka_fun_test = project("akka-fun-test-java", "akka-fun-test-java", new AkkaFunTestProject(_), akka_kernel)

  // examples
  lazy val akka_samples = project("akka-samples", "akka-samples", new AkkaSamplesParentProject(_))
  
  // ------------------------------------------------------------
  // subprojects
  class AkkaCoreProject(info: ProjectInfo) extends AkkaDefaults(info) {
    val netty = "org.jboss.netty" % "netty" % "3.2.0.BETA1" % "compile"
    val commons_io = "commons-io" % "commons-io" % "1.4" % "compile"
    val dispatch_json = "net.databinder" % "dispatch-json_2.8.0.Beta1" % "0.6.6" % "compile"
    val dispatch_htdisttp = "net.databinder" % "dispatch-http_2.8.0.Beta1" % "0.6.6" % "compile"
    val sjson = "sjson.json" % "sjson" % "0.5-SNAPSHOT-2.8.Beta1" % "compile"
    val sbinary = "sbinary" % "sbinary" % "2.8.0.Beta1-2.8.0.Beta1-0.3.1-SNAPSHOT" % "compile"
    val jackson = "org.codehaus.jackson" % "jackson-mapper-asl" % "1.2.1" % "compile"
    val jackson_core = "org.codehaus.jackson" % "jackson-core-asl" % "1.2.1" % "compile"
    val voldemort = "voldemort.store.compress" % "h2-lzf" % "1.0" % "compile"
    // testing
    val scalatest = "org.scalatest" % "scalatest" % SCALATEST_VERSION % "test"
    val junit = "junit" % "junit" % "4.5" % "test"
    lazy val dist = deployTask(info, distPath) dependsOn(`package`, packageDocs, packageSrc) describedAs("Deploying")
  }

  class AkkaUtilProject(info: ProjectInfo) extends AkkaDefaults(info) {
    val werkz = "org.codehaus.aspectwerkz" % "aspectwerkz-nodeps-jdk5" % "2.1" % "compile"
    val werkz_core = "org.codehaus.aspectwerkz" % "aspectwerkz-jdk5" % "2.1" % "compile"
    val configgy = "net.lag" % "configgy" % "2.8.0.Beta1-1.5-SNAPSHOT" % "compile"
    lazy val dist = deployTask(info, distPath) dependsOn(`package`, packageDocs, packageSrc) describedAs("Deploying")
  }

  class AkkaJavaUtilProject(info: ProjectInfo) extends AkkaDefaults(info) {
    val guicey = "org.guiceyfruit" % "guice-core" % "2.0-beta-4" % "compile"
    val protobuf = "com.google.protobuf" % "protobuf-java" % "2.2.0" % "compile"
    val multiverse = "org.multiverse" % "multiverse-alpha" % "0.4" % "compile"
    lazy val dist = deployTask(info, distPath) dependsOn(`package`, packageDocs, packageSrc) describedAs("Deploying")
  }

  class AkkaAMQPProject(info: ProjectInfo) extends AkkaDefaults(info) {
    val commons_io = "commons-io" % "commons-io" % "1.4" % "compile"
    val rabbit = "com.rabbitmq" % "amqp-client" % "1.7.2"
    lazy val dist = deployTask(info, distPath) dependsOn(`package`, packageDocs, packageSrc) describedAs("Deploying")
  }

  class AkkaRestProject(info: ProjectInfo) extends AkkaDefaults(info) {
    val jackson_core_asl = "org.codehaus.jackson" % "jackson-core-asl" % "1.2.1" % "compile"
    val stax_api = "javax.xml.stream" % "stax-api" % "1.0-2" % "compile"
    val servlet = "javax.servlet" % "servlet-api" % "2.5" % "compile"
    val jersey = "com.sun.jersey" % "jersey-core" % JERSEY_VERSION % "compile"
    val jersey_server = "com.sun.jersey" % "jersey-server" % JERSEY_VERSION % "compile"
    val jersey_json = "com.sun.jersey" % "jersey-json" % JERSEY_VERSION % "compile"
    val jersey_contrib = "com.sun.jersey.contribs" % "jersey-scala" % JERSEY_VERSION % "compile"
    val jsr311 = "javax.ws.rs" % "jsr311-api" % "1.1" % "compile"
    lazy val dist = deployTask(info, distPath) dependsOn(`package`, packageDocs, packageSrc) describedAs("Deploying")
  }

  class AkkaCometProject(info: ProjectInfo) extends AkkaDefaults(info) {
    val grizzly = "com.sun.grizzly" % "grizzly-comet-webserver" % "1.9.18-i" % "compile"
    val servlet = "javax.servlet" % "servlet-api" % "2.5" % "compile"
    val atmo = "org.atmosphere" % "atmosphere-annotations" % ATMO_VERSION % "compile"
    val atmo_jersey = "org.atmosphere" % "atmosphere-jersey" % ATMO_VERSION % "compile"
    val atmo_runtime = "org.atmosphere" % "atmosphere-runtime" % ATMO_VERSION % "compile"
    lazy val dist = deployTask(info, distPath) dependsOn(`package`, packageDocs, packageSrc) describedAs("Deploying")
  }

  class AkkaCamelProject(info: ProjectInfo) extends AkkaDefaults(info) {
    val camel_core = "org.apache.camel" % "camel-core" % "2.2.0" % "compile"
    lazy val dist = deployTask(info, distPath) dependsOn(`package`, packageDocs, packageSrc) describedAs("Deploying")
  }

  class AkkaPatternsProject(info: ProjectInfo) extends AkkaDefaults(info) {
    // testing
    val scalatest = "org.scalatest" % "scalatest" % SCALATEST_VERSION % "test"
    val junit = "junit" % "junit" % "4.5" % "test"
    lazy val dist = deployTask(info, distPath) dependsOn(`package`, packageDocs, packageSrc) describedAs("Deploying")
  }

  class AkkaSecurityProject(info: ProjectInfo) extends AkkaDefaults(info) {
    val commons_logging = "commons-logging" % "commons-logging" % "1.1.1" % "compile"
    val annotation = "javax.annotation" % "jsr250-api" % "1.0"
    val jersey_server = "com.sun.jersey" % "jersey-server" % JERSEY_VERSION % "compile"
    val jsr311 = "javax.ws.rs" % "jsr311-api" % "1.1" % "compile"
    val lift_common = "net.liftweb" % "lift-common" % LIFT_VERSION % "compile"
    val lift_util = "net.liftweb" % "lift-util" % LIFT_VERSION % "compile"
    // testing
    val scalatest = "org.scalatest" % "scalatest" % SCALATEST_VERSION % "test"
    val junit = "junit" % "junit" % "4.5" % "test"
    val mockito = "org.mockito" % "mockito-all" % "1.8.1" % "test"
    lazy val dist = deployTask(info, distPath) dependsOn(`package`, packageDocs, packageSrc) describedAs("Deploying")
  }

  class AkkaPersistenceCommonProject(info: ProjectInfo) extends AkkaDefaults(info) {
    val thrift = "com.facebook" % "thrift" % "1.0" % "compile"
    val commons_pool = "commons-pool" % "commons-pool" % "1.5.4" % "compile"
    lazy val dist = deployTask(info, distPath) dependsOn(`package`, packageDocs, packageSrc) describedAs("Deploying")
  }

  class AkkaRedisProject(info: ProjectInfo) extends AkkaDefaults(info) {
    val redis = "com.redis" % "redisclient" % "2.8.0.Beta1-1.2" % "compile"
    override def testOptions = TestFilter((name: String) => name.endsWith("Test")) :: Nil
    lazy val dist = deployTask(info, distPath) dependsOn(`package`, packageDocs, packageSrc) describedAs("Deploying")
  }

  class AkkaMongoProject(info: ProjectInfo) extends AkkaDefaults(info) {
    val mongo = "org.mongodb" % "mongo-java-driver" % "1.1" % "compile"
    override def testOptions = TestFilter((name: String) => name.endsWith("Test")) :: Nil
    lazy val dist = deployTask(info, distPath) dependsOn(`package`, packageDocs, packageSrc) describedAs("Deploying")
  }

  class AkkaCassandraProject(info: ProjectInfo) extends AkkaDefaults(info) {
    val cassandra = "org.apache.cassandra" % "cassandra" % CASSANDRA_VERSION % "compile"
    val high_scale = "org.apache.cassandra" % "high-scale-lib" % CASSANDRA_VERSION % "test"
    val cassandra_clhm = "org.apache.cassandra" % "clhm-production" % CASSANDRA_VERSION % "test"
    val commons_coll = "commons-collections" % "commons-collections" % "3.2.1" % "test"
    val google_coll = "com.google.collections" % "google-collections" % "1.0" % "test"
    val slf4j = "org.slf4j" % "slf4j-api" % "1.5.8" % "test"
    val slf4j_log4j = "org.slf4j" % "slf4j-log4j12" % "1.5.8" % "test"
    val log4j = "log4j" % "log4j" % "1.2.15" % "test"    
    override def testOptions = TestFilter((name: String) => name.endsWith("Test")) :: Nil
    lazy val dist = deployTask(info, distPath) dependsOn(`package`, packageDocs, packageSrc) describedAs("Deploying")
  }

  class AkkaPersistenceParentProject(info: ProjectInfo) extends ParentProject(info) {
    lazy val akka_persistence_common = project("akka-persistence-common", "akka-persistence-common", 
      new AkkaPersistenceCommonProject(_), akka_core)
    lazy val akka_persistence_redis = project("akka-persistence-redis", "akka-persistence-redis", 
      new AkkaRedisProject(_), akka_persistence_common)
    lazy val akka_persistence_mongo = project("akka-persistence-mongo", "akka-persistence-mongo", 
      new AkkaMongoProject(_), akka_persistence_common)
    lazy val akka_persistence_cassandra = project("akka-persistence-cassandra", "akka-persistence-cassandra", 
      new AkkaCassandraProject(_), akka_persistence_common)
  }

  class AkkaJgroupsProject(info: ProjectInfo) extends AkkaDefaults(info) {
    val jgroups = "jgroups" % "jgroups" % "2.8.0.CR7" % "compile"
    lazy val dist = deployTask(info, distPath) dependsOn(`package`, packageDocs, packageSrc) describedAs("Deploying")
  }

  class AkkaShoalProject(info: ProjectInfo) extends AkkaDefaults(info) {
    val shoal = "shoal-jxta" % "shoal" % "1.1-20090818" % "compile"
    val shoal_extra = "shoal-jxta" % "jxta" % "1.1-20090818" % "compile"
    lazy val dist = deployTask(info, distPath) dependsOn(`package`, packageDocs, packageSrc) describedAs("Deploying")
  }

  class AkkaClusterParentProject(info: ProjectInfo) extends ParentProject(info) {
    lazy val akka_cluster_jgroups = project("akka-cluster-jgroups", "akka-cluster-jgroups", 
      new AkkaJgroupsProject(_), akka_core)
    lazy val akka_cluster_shoal = project("akka-cluster-shoal", "akka-cluster-shoal", 
      new AkkaShoalProject(_), akka_core)
  }

  class AkkaKernelProject(info: ProjectInfo) extends AkkaDefaults(info) {
    lazy val dist = deployTask(info, distPath) dependsOn(`package`, packageDocs, packageSrc) describedAs("Deploying")
  }

  class AkkaSpringProject(info: ProjectInfo) extends AkkaDefaults(info) {
    val spring_beans = "org.springframework" % "spring-beans" % "3.0.1.RELEASE"
    val spring_context = "org.springframework" % "spring-context" % "3.0.1.RELEASE"
    // testing
    val scalatest = "org.scalatest" % "scalatest" % SCALATEST_VERSION % "test"
    val junit = "junit" % "junit" % "4.5" % "test"
    lazy val dist = deployTask(info, distPath) dependsOn(`package`, packageDocs, packageSrc) describedAs("Deploying")
  }

  // examples
  class AkkaFunTestProject(info: ProjectInfo) extends AkkaDefaults(info) {
    val jackson_core_asl = "org.codehaus.jackson" % "jackson-core-asl" % "1.2.1" % "compile"
    val stax_api = "javax.xml.stream" % "stax-api" % "1.0-2" % "compile"
    val protobuf = "com.google.protobuf" % "protobuf-java" % "2.2.0"
    val grizzly = "com.sun.grizzly" % "grizzly-comet-webserver" % "1.9.18-i" % "compile"
    val jersey_server = "com.sun.jersey" % "jersey-server" % JERSEY_VERSION % "compile"
    val jersey_json = "com.sun.jersey" % "jersey-json" % JERSEY_VERSION % "compile"
    val jersey_atom = "com.sun.jersey" % "jersey-atom" % JERSEY_VERSION % "compile"
    // testing
    val junit = "junit" % "junit" % "4.5" % "test"
    val jmock = "org.jmock" % "jmock" % "2.4.0" % "test"
  }

  class AkkaSampleChatProject(info: ProjectInfo) extends AkkaDefaults(info) {
    lazy val dist = deployTask(info, deployPath) dependsOn(`package`, packageDocs, packageSrc) describedAs("Deploying")
  }

  class AkkaSampleLiftProject(info: ProjectInfo) extends AkkaDefaults(info) {
    val commons_logging = "commons-logging" % "commons-logging" % "1.1.1" % "compile"
    val lift = "net.liftweb" % "lift-webkit" % LIFT_VERSION % "compile"
    val lift_util = "net.liftweb" % "lift-util" % LIFT_VERSION % "compile"
    val servlet = "javax.servlet" % "servlet-api" % "2.5" % "compile"
    // testing
    val jetty = "org.mortbay.jetty" % "jetty" % "6.1.22" % "test"
    val junit = "junit" % "junit" % "4.5" % "test"
    lazy val dist = deployTask(info, deployPath) dependsOn(`package`, packageDocs, packageSrc) describedAs("Deploying")
  }

  class AkkaSampleRestJavaProject(info: ProjectInfo) extends AkkaDefaults(info) {
    lazy val dist = deployTask(info, deployPath) dependsOn(`package`, packageDocs, packageSrc) describedAs("Deploying")
  }

  class AkkaSampleRestScalaProject(info: ProjectInfo) extends AkkaDefaults(info) {
    val jsr311 = "javax.ws.rs" % "jsr311-api" % "1.1.1" % "compile"
    lazy val dist = deployTask(info, deployPath) dependsOn(`package`, packageDocs, packageSrc) describedAs("Deploying")
  }

  class AkkaSampleCamelProject(info: ProjectInfo) extends AkkaDefaults(info) {
    val commons_codec = "commons-codec" % "commons-codec" % "1.3" % "compile"
    val spring_jms = "org.springframework" % "spring-jms" % "3.0.1.RELEASE"
    val camel_jetty = "org.apache.camel" % "camel-jetty" % "2.2.0" % "compile"
    val camel_jms = "org.apache.camel" % "camel-jms" % "2.2.0" % "compile"
    val activemq_core = "org.apache.activemq" % "activemq-core" % "5.3.0" % "compile"
    lazy val dist = deployTask(info, deployPath) dependsOn(`package`, packageDocs, packageSrc) describedAs("Deploying")
  }

  class AkkaSampleSecurityProject(info: ProjectInfo) extends AkkaDefaults(info) {
    val jsr311 = "javax.ws.rs" % "jsr311-api" % "1.1.1" % "compile"
    val jsr250 = "javax.annotation" % "jsr250-api" % "1.0"
<<<<<<< HEAD
    lazy val dist = deployTask(info, deployPath) dependsOn(`package`, packageDocs, packageSrc) describedAs("Deploying")
=======
    val commons_codec = "commons-codec" % "commons-codec" % "1.3" % "compile"
    lazy val dist = deployTask(info, deployPath) dependsOn(`package`) describedAs("Deploying")
>>>>>>> 933a7c80
  }

  class AkkaSamplesParentProject(info: ProjectInfo) extends ParentProject(info) {
    lazy val akka_sample_chat = project("akka-sample-chat", "akka-sample-chat", 
      new AkkaSampleChatProject(_), akka_kernel)
    lazy val akka_sample_lift = project("akka-sample-lift", "akka-sample-lift", 
      new AkkaSampleLiftProject(_), akka_kernel)
    lazy val akka_sample_rest_java = project("akka-sample-rest-java", "akka-sample-rest-java", 
      new AkkaSampleRestJavaProject(_), akka_kernel)
    lazy val akka_sample_rest_scala = project("akka-sample-rest-scala", "akka-sample-rest-scala", 
      new AkkaSampleRestScalaProject(_), akka_kernel)
    lazy val akka_sample_camel = project("akka-sample-camel", "akka-sample-camel", 
      new AkkaSampleCamelProject(_), akka_kernel)
    lazy val akka_sample_security = project("akka-sample-security", "akka-sample-security", 
      new AkkaSampleSecurityProject(_), akka_kernel) 
  }
}<|MERGE_RESOLUTION|>--- conflicted
+++ resolved
@@ -444,12 +444,8 @@
   class AkkaSampleSecurityProject(info: ProjectInfo) extends AkkaDefaults(info) {
     val jsr311 = "javax.ws.rs" % "jsr311-api" % "1.1.1" % "compile"
     val jsr250 = "javax.annotation" % "jsr250-api" % "1.0"
-<<<<<<< HEAD
-    lazy val dist = deployTask(info, deployPath) dependsOn(`package`, packageDocs, packageSrc) describedAs("Deploying")
-=======
     val commons_codec = "commons-codec" % "commons-codec" % "1.3" % "compile"
-    lazy val dist = deployTask(info, deployPath) dependsOn(`package`) describedAs("Deploying")
->>>>>>> 933a7c80
+    lazy val dist = deployTask(info, deployPath) dependsOn(`package`, packageDocs, packageSrc) describedAs("Deploying")
   }
 
   class AkkaSamplesParentProject(info: ProjectInfo) extends ParentProject(info) {
